// Copyright (c) The go-grpc-middleware Authors.
// Licensed under the Apache License 2.0.

/*
Package middleware

<<<<<<< HEAD
=======
`middleware` is a collection of gRPC middleware packages: interceptors, helpers and tools.

>>>>>>> 5ca0c417
# Middleware

gRPC is a fantastic RPC middleware, which sees a lot of adoption in the Golang world. However, the
upstream gRPC codebase is relatively bare bones.

This package, and most of its child packages provides commonly needed middleware for gRPC:
client-side interceptors for retires, server-side interceptors for input validation and auth,
functions for chaining said interceptors, metadata convenience methods and more.

# Chaining
<<<<<<< HEAD

By default, gRPC doesn't allow one to have more than one interceptor either on the client nor on
the server side. `grpc_middleware` provides convenient chaining methods
=======
>>>>>>> 5ca0c417

Simple way of turning a multiple interceptors into a single interceptor. Here's an example for
server chaining:

	myServer := grpc.NewServer(
<<<<<<< HEAD
	    grpc.StreamInterceptor(grpc_middleware.ChainStreamServer(loggingStream, monitoringStream, authStream)),
	    grpc.UnaryInterceptor(grpc_middleware.ChainUnaryServer(loggingUnary, monitoringUnary, authUnary)),
=======
	    grpc.ChainStreamInterceptor(loggingStream, monitoringStream, authStream)),
	    grpc.ChainUnaryInterceptor(loggingUnary, monitoringUnary, authUnary),
>>>>>>> 5ca0c417
	)

These interceptors will be executed from left to right: logging, monitoring and auth.

Here's an example for client side chaining:

	clientConn, err = grpc.Dial(
	    address,
	        grpc.WithUnaryInterceptor(middleware.ChainUnaryClient(monitoringClientUnary, retryUnary)),
	        grpc.WithStreamInterceptor(middleware.ChainStreamClient(monitoringClientStream, retryStream)),
	)
	client = testpb.NewTestServiceClient(clientConn)
	resp, err := client.PingEmpty(s.ctx, &myservice.Request{Msg: "hello"})

These interceptors will be executed from left to right: monitoring and then retry logic.

The retry interceptor will call every interceptor that follows it whenever when a retry happens.

# Writing Your Own

Implementing your own interceptor is pretty trivial: there are interfaces for that. But the interesting
bit exposing common data to handlers (and other middleware), similarly to HTTP Middleware design.
For example, you may want to pass the identity of the caller from the auth interceptor all the way
to the handling function.

For example, a client side interceptor example for auth looks like:

	func FakeAuthUnaryInterceptor(ctx context.Context, req any, info *grpc.UnaryServerInfo, handler grpc.UnaryHandler) (any, error) {
	   newCtx := context.WithValue(ctx, "user_id", "john@example.com")
	   return handler(newCtx, req)
	}

Unfortunately, it's not as easy for streaming RPCs. These have the `context.Context` embedded within
the `grpc.ServerStream` object. To pass values through context, a wrapper (`WrappedServerStream`) is
needed. For example:

	func FakeAuthStreamingInterceptor(srv any, stream grpc.ServerStream, info *grpc.StreamServerInfo, handler grpc.StreamHandler) error {
	   newStream := middleware.WrapServerStream(stream)
	   newStream.WrappedContext = context.WithValue(ctx, "user_id", "john@example.com")
	   return handler(srv, newStream)
	}
*/
package middleware<|MERGE_RESOLUTION|>--- conflicted
+++ resolved
@@ -4,11 +4,8 @@
 /*
 Package middleware
 
-<<<<<<< HEAD
-=======
 `middleware` is a collection of gRPC middleware packages: interceptors, helpers and tools.
 
->>>>>>> 5ca0c417
 # Middleware
 
 gRPC is a fantastic RPC middleware, which sees a lot of adoption in the Golang world. However, the
@@ -19,24 +16,13 @@
 functions for chaining said interceptors, metadata convenience methods and more.
 
 # Chaining
-<<<<<<< HEAD
-
-By default, gRPC doesn't allow one to have more than one interceptor either on the client nor on
-the server side. `grpc_middleware` provides convenient chaining methods
-=======
->>>>>>> 5ca0c417
 
 Simple way of turning a multiple interceptors into a single interceptor. Here's an example for
 server chaining:
 
 	myServer := grpc.NewServer(
-<<<<<<< HEAD
-	    grpc.StreamInterceptor(grpc_middleware.ChainStreamServer(loggingStream, monitoringStream, authStream)),
-	    grpc.UnaryInterceptor(grpc_middleware.ChainUnaryServer(loggingUnary, monitoringUnary, authUnary)),
-=======
 	    grpc.ChainStreamInterceptor(loggingStream, monitoringStream, authStream)),
 	    grpc.ChainUnaryInterceptor(loggingUnary, monitoringUnary, authUnary),
->>>>>>> 5ca0c417
 	)
 
 These interceptors will be executed from left to right: logging, monitoring and auth.
